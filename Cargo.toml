--- conflicted
+++ resolved
@@ -8,15 +8,14 @@
 
 
 [dependencies]
-<<<<<<< HEAD
+
 esp32 = { version = "0.2.2" }
 nb = { version = "0.1.2" }
-=======
-esp32 = { path = "../esp32"}
+
+#esp32 = { path = "../esp32"}
 #esp32 = { version = "0.2.2" }
-nb = "0.1.2"
 embedded-hal = {version="0.2.3",features = ["unproven"] }
->>>>>>> ccdcbcdf
+
 
 [profile.dev]
 incremental = false
@@ -28,15 +27,7 @@
 incremental = false
 debug = true
 codegen-units = 1
-<<<<<<< HEAD
 
-[dependencies.embedded-hal]
-features = ["unproven"]
-version = "0.2.3"
-
-[[example]]
-name = "adc"
-=======
 
 [dev-dependencies]
 xtensa-lx6-rt = { path = "../xtensa-lx6-rt" }
@@ -49,10 +40,11 @@
 nb = "0.1.2"
 spin = "0.5"
 
-
 [[example]]
 name = "serial"
 
 [[example]]
 name = "rtccntl"
->>>>>>> ccdcbcdf
+
+[[example]]
+name = "adc