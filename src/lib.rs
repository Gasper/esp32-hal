--- conflicted
+++ resolved
@@ -1,21 +1,17 @@
 #![no_std]
 
-<<<<<<< HEAD
+
 pub use nb;
 pub use embedded_hal;
 pub use esp32 as pac;
-=======
+
 pub use embedded_hal as hal;
 pub use esp32;
->>>>>>> ccdcbcdf
+
 
 pub mod clock_control;
 pub mod gpio;
-<<<<<<< HEAD
 pub mod adc;
 pub mod prelude;
-=======
-pub mod prelude;
 pub mod serial;
-pub mod units;
->>>>>>> ccdcbcdf
+pub mod units;